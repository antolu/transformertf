--- conflicted
+++ resolved
@@ -76,15 +76,11 @@
             ),
         })
 
-<<<<<<< HEAD
-        if self.subcommand is not None and self.subcommand == "fit":
-=======
         if (
             hasattr(self, "subcommand")
             and self.subcommand is not None
             and self.subcommand == "fit"
         ):
->>>>>>> 52211d89
             add_callback_defaults(parser)
 
         add_seq_len_link(parser)
